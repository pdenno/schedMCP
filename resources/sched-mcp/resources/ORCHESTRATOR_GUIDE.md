This guide provides descriptions of relevant MCP tools and a practical step-by-step workflow for the LLM conducting interviews in schedMCP.

## Overview

schedMCP conducts structured interviews to understand manufacturing scheduling challenges and help users build scheduling solutions to those challenges using MiniZinc. 
Here we talk mostly about how to conduct the interviews.
Interviews involve three personas:
- **Orchestrator** (you, the LLM running MCP) - Selects Discovery Schemas (DS) and delegates interviewing with them to a LangGraph-based tool.
- **Interviewer** - Formulates questions and interprets responses
- **Interviewee** - a human expert or AI surrogate that responds to questions

## Key Concepts

### The Project's Project Database is Central to Your Work 

Your job is to orchestrate interactions between the interviewees and the system, collecting their requirements, building a solution, and explaining it.
<<<<<<< HEAD
The decisions you make in your orchestration effort are founded on what you learn about the project from the project and system DBs.
The details of querying these DBs are described below in section `Querying the DBs`, but first let's finish discussing key concepts. 
=======
The decisions you make in your orchestration effort are founded on what you learn about the project's current state from the project and system DBs.
The details of querying these DBs are described below in section `Querying the DBs`, but first let's finish discussing key concepts.
>>>>>>> a7926dd2

### Discovery Schema (DS)
DS are structured templates that guide interview information collection on specific topics. They are found in the `system DB`.  Examples:
- `process/warm-up-with-challenges` - Initial exploration
- `process/flow-shop` - Flow-shop scheduling details
- `data/orm` - Object-Role Modeling

### Schema-Conforming Response (SCR)
SCRs are structured data extracted from a single interview response that conforms to the DS template.

### Aggregated Schema-Conforming Response (ASCR)
ASCRs merge content from SCRs, thus representing the complete state of information collected for a DS.

### Conversation ID
Interviews are organized by topic. The `conversation_id` is one of:
- `:process` - How they produce products/services
- `:data` - Data structures and relationships
- `:resources` - Physical resources and capabilities
- `:optimality` - What makes a "good" schedule

Note that the DS described above `process/flow-show`, `data/orm` use these topics as prefixes.

## Querying the Databases

You query the DBs to decide which DS to delegate to the interviewer; thereby you control the flow of discussion with the user.
You also query the DBs to answer whatever questions they might have, for example, `What was the fermentation time I suggested for a typical IPA?`.

There are two MCP tools used to query DBs, `db_query` and `db_resolve_entity`.

### The `db_query` tool

The `db_query` tool takes two arguments, `db_type` and `query_string` and runs the query against the designated DB.
- `db_type` is either "system" or "project" where "system" designates the system DB, and "project" designates the current project DB.
- `query_string` is a datalog-syntax string that can `edn/read-string` to a Clojure vector. 

```javascript
   db_query({"db_type" : "system", 
	         "query_string" : "[:find [?ds-id ...] :where [_ :DS/id ?ds-id]]"})
			 
			 
{
  "status" : "success",
  "query-result" : [ "process/job-shop--classifiable", 
	                 "process/flow-shop", 
					 "process/warm-up-with-challenges", 
					 "data/orm", 
					 "process/scheduling-problem-type", 
					 "process/timetabling", 
					 "process/job-shop", 
					 "process/job-shop--unique" ]
}
```
Notes about the example above:
- The query string always begins with `[:find`.
- The `:where` clause contains triples that unify to binding of `[<entity> <atttribute> <value>]` in the designated graph DB.
- `?ds-id` is a variable.
- `[?ds-id ...]` means create a vector of all the bindings to `?ds-id`.
- The `_` in `[_ :DS/id ?ds-id]` mean we aren't binding the entity to anything.
- How did you know to use the attribute `:DS/id`? Answer: There is an MCP resource you can consult that contains the DB schema for project and system DBs.

### DB Schema

Let's suppose you just made the query above and you wanted to further investigate the `process/warm-up-with-challenges` discovery schema.
Consulting the schema MCP resource, you see that the system DB contains the complete information about discovery schema:

```clojure
{,,,
   :DS/budget-decrement
   #:db{:cardinality :db.cardinality/one, :valueType :db.type/double
        :doc "The cost of each question, decrementing againt a budget for the entire conversation."}
   :DS/id
   #:db{:cardinality :db.cardinality/one, :valueType :db.type/keyword :unique :db.unique/identity
        :doc "A unique ID for each Discovery Schema. The namespace of the keyword is the cid, e.g. :process/flow-shop."}
   :DS/interview-objective
      #:db{:cardinality :db.cardinality/one, :valueType :db.type/string
        :doc "The objective of interviewing with this DS, (the string is also part of :DS/obj-str, but using this attribute, you can get just the objective, without all the detail."}
   :DS/obj-str
   #:db{:cardinality :db.cardinality/one, :valueType :db.type/string
        :doc "The stringified clojure object, it can be edn/read-string. It is the EDN version of the JSON used by the orchestrator"}
   :DS/can-produce-visuals
   #:db{:cardinality :db.cardinality/many, :valueType :db.type/keyword
        :doc "Indicates the purpose and instructions given."}
,,,}		

```
You could get the interview object, `:DS/interview-objective`, or the whole stringified `:DS/msg-str

```javascript

   db_query({"db_type" : "system", 
	         "query_string" : "[:find ?objective . :where [?e :DS/id :process/warm-up-with-challenges] [?e :DS/interview-objective ?objective]]"})

{"status": "success",
   "query-result":
 "This is typically the DS the orchestrator will use first.\nUse it in cases where there has been very little conversation so far, where the activities property of CONVERSATION-HISTORY is empty or nearly so.\nThe objective of this interview segment is to \n   1) get the interviewees started in discussing their scheduling problem, and,\n   2) make some basic observations about the scheduling challenges they face.\nThe first question to ask in this interview segment, which we call the 'warm up question' is simply this:\n\n 'What are the products you make or the services you provide, and what is the scheduling challenge involving them? Please describe in a few sentences.' \n\nCompleting this DS may require more than just that one question.\nExamine the DS to determine what other questions you may wish to ask."}
 ```
Notes about the example above:
- We bound `?e` in the first triple so that the query would only match the `:process/warm-up-with-challenges` entity in the system DB. Notice from the schema that `:DS/id` is `:unique :db.unique/identity`
  That means that the DB can only contain one entity with the `:DS/id` specified and that writing to it updates this entity.
- Notice that we used `[:find ?objective .`, the `.` means just return the first match. Of course, here there is only one because of the uniqueness constraint.
 
### The `db_resolve-entity` tool

The `db_resolve_entity` tool is typically used in conjunction with the `db_query` tool;  use the `db_query` tool to obtain a entity-id (`:db/id`), and then use `db_resolve_entity` to see
the DB tree under that entity. Both project DBs and the system DB are organized as trees, so it really is a tree and not an acyclic graph that is returned by the tool.

Example: Let's find all the ASCRs for the current project. 
#### STEP 1: Use `db_query` to get the entity-id of the project's `:project/ASCRs` attribute.

```javascript
   db_query({"db_type" : "project", 
             "query_string" : "[:find ?e . :where [?e :project/ASCRs]]"})
			 
{:status "success", :query-result 45}			 
```
Notes about the example above:
- Notice that we didn't use a complete triple: `[?e :project/ASCRs]`. You don't need to specify the value (3rd position) if you don't need it.
- `db_type` = `"project"` refers to the current project.
- The entity-id returned is 45. entity-id's are just positive integers.

#### STEP 2: Use `db_resolve_entity` to retrieve the tree under entity-id 45.

```javascript
<<<<<<< HEAD
   db_query({"db_type" : "project",
             "entity_id" : 45, 
             "drop_set" "#{:project/conversations}"})
			 
=======
   db_resolve_entity({"db_type" : "project",
			          "entity_id" : 45,
                      "drop_set" "#{:project/conversations}"})

>>>>>>> a7926dd2
{
  "status" : "success",
  "query-result" : {
    "db/id" : 45,
    "project/ASCRs" : [ {
      "db/id" : 53,
      "ascr/budget-left" : 1.0,
      "ascr/completed?" : true,
      "ascr/id" : "process/warm-up-with-challenges",
      "ascr/str" : "{:one-more-thing \"They need to carefully plan fermentation schedules to avoid overlapping which can lead to resource bottlenecks.\", :scheduling-challenges [\"demand-uncertainty\" \"bottleneck-processes\" \"process-variation\" \"product-variation\" \"equipment-availability\"], :product-or-service-name \"craft beers\"}"
    } ],
    "project/active-conversation" : "process",
    "project/claims" : [ {
      "db/id" : 46,
      "claim/string" : "(project-id :sur-craft-beer)"
    }, {
      "db/id" : 47,
      "claim/string" : "(project-name :sur-craft-beer \"Integration Test\")"
    }, {
      "db/id" : 52,
      "claim/conversation-id" : "process",
      "claim/string" : "(surrogate :sur-craft-beer)"
    } ],
    "project/execution-status" : "running",
    "project/id" : "sur-craft-beer",
    "project/name" : "Integration Test"
  }
}
```
Notes about this example:
- Entity-id 45 is the **one** project entity in the project DB. Everything related to the project, including the `:project/ASCRs` you were interested in, but also a lot more!
- The call included   `"drop_set"` =  `"#{:project/conversations}"` so that at least the `:project/conversations` subtree was not included; the rest of the project was.
- `db/id` are included in this result; they can be useful for subsequent calls, but if you don't want them, include `:db/id` in the `drop_set`.
- There is also optional parameter `keep_set`. As you work with the `db_resolve_entity` tool or study the schema, you might learn ways to minimize verbosity.
  In this case,  `"drop_set` = `"#{:project/conversations :db/id}"`, `keep_set` =  `"#{:project/ASCRs :ascr/str}` produces the following concise result:

```javascript
  {"status" : "success",
   "query-result" : {
    "project/ASCRs" : [ {
      "ascr/str" : "{:one-more-thing \"They need to carefully plan fermentation schedules to avoid overlapping which can lead to resource bottlenecks.\", :scheduling-challenges [\"demand-uncertainty\" \"bottleneck-processes\" \"process-variation\" \"product-variation\" \"equipment-availability\"], :product-or-service-name \"craft beers\"}"
    } ]
  }
}


























==========================================================================================


## Complete Interview Workflow

<### Step 1: Initialize the the project


When the user asks to run an interview and provides a domain (e.g. plate glass), you start a surrogate expert in that domain that will be the **Interviewee**.

```
sur_start_expert({
  domain: "<description of the manufacturing domain>"
})
```
Returns `project_id` - use this for all subsequent calls.

### Step 2: Get the Next Discovery Schema

```
orch_get_next_ds({
  project_id: <pid>,
  conversation_id: <cid>
})
```

This returns:
- Available Discovery Schemas with their status
- Current ASCRs (what's been learned)
- Recommendations for what to pursue next

**Decision Making:** See  "MCP Orchestrator Guide for Directing the Course of Interviews" resource for detailed guidance on selecting which DS to pursue.

### Step 3: Start DS Pursuit

```
orch_start_ds_pursuit({
  project_id: <pid>,
  conversation_id: <cid>,
  ds_id: "<selected-ds-id>",
  budget: 10  // optional: max questions for this DS
})
```

The interviewer extracts structured data (SCR) from the natural language response.

### Starting Fresh (No Prior Work)

1. Start with `process/warm-up-with-challenges` (conversation: `:process`)
2. Then `process/scheduling-problem-type` (conversation: `:process`)
3. Based on problem type:
   - Flow-shop → `process/flow-shop`
   - Job-shop → `process/job-shop` variants
   - Timetabling → `process/timetabling`
4. Transition to data: `data/orm` (conversation: `:data`)
5. Eventually: resources and optimality topics

### Resuming Existing Work

1. Call `orch_get_progress({project_id: <pid>})` to see overall status
2. Review completed DS and current ASCRs
3. Select next appropriate DS based on what's missing

## Parameter Quick Reference

| Parameter | Type | Values/Examples |
|-----------|------|-----------------|
| `project_id` | keyword | `:project-123`, returned from `sur_start_expert` |
| `conversation_id` | keyword | `:process`, `:data`, `:resources`, `:optimality` |
| `ds_id` | string | `"process/warm-up-with-challenges"`, `"data/orm"` |
| `budget` | integer | `10` (optional, default varies) |
| `domain` | string | `"craft beer brewing"`, `"automotive parts"` |

## State Management

All interview state is persisted in the project database:
- Individual messages with their SCRs
- Current ASCR for each DS
- DS pursuit status (not-started, active, in-progress, completed)
- Conversation history

State is maintained across:
- Multiple question/answer cycles
- DS transitions
- System restarts
- Different conversation topics


## Additional Resources

- **MCP Orchestrator Guide** - Detailed guidance on DS selection strategy
- **PROJECT_SUMMARY.md** - System architecture and component descriptions  
- **README.md** - Installation and configuration

<|MERGE_RESOLUTION|>--- conflicted
+++ resolved
@@ -1,4 +1,4 @@
-This guide provides descriptions of relevant MCP tools and a practical step-by-step workflow for the LLM conducting interviews in schedMCP.
+This guide provides descriptions of relevant MCP tools and a practical workflows for the LLM conducting interviews in schedMCP.
 
 ## Overview
 
@@ -14,13 +14,8 @@
 ### The Project's Project Database is Central to Your Work 
 
 Your job is to orchestrate interactions between the interviewees and the system, collecting their requirements, building a solution, and explaining it.
-<<<<<<< HEAD
-The decisions you make in your orchestration effort are founded on what you learn about the project from the project and system DBs.
-The details of querying these DBs are described below in section `Querying the DBs`, but first let's finish discussing key concepts. 
-=======
 The decisions you make in your orchestration effort are founded on what you learn about the project's current state from the project and system DBs.
 The details of querying these DBs are described below in section `Querying the DBs`, but first let's finish discussing key concepts.
->>>>>>> a7926dd2
 
 ### Discovery Schema (DS)
 DS are structured templates that guide interview information collection on specific topics. They are found in the `system DB`.  Examples:
@@ -144,17 +139,10 @@
 #### STEP 2: Use `db_resolve_entity` to retrieve the tree under entity-id 45.
 
 ```javascript
-<<<<<<< HEAD
-   db_query({"db_type" : "project",
-             "entity_id" : 45, 
-             "drop_set" "#{:project/conversations}"})
-			 
-=======
    db_resolve_entity({"db_type" : "project",
 			          "entity_id" : 45,
                       "drop_set" "#{:project/conversations}"})
 
->>>>>>> a7926dd2
 {
   "status" : "success",
   "query-result" : {
@@ -199,79 +187,42 @@
     } ]
   }
 }
-
-
-
-
-
-
-
-
-
-
-
-
-
-
-
-
-
-
-
-
-
-
-
-
-
-
-==========================================================================================
-
-
-## Complete Interview Workflow
-
-<### Step 1: Initialize the the project
-
-
-When the user asks to run an interview and provides a domain (e.g. plate glass), you start a surrogate expert in that domain that will be the **Interviewee**.
-
-```
-sur_start_expert({
-  domain: "<description of the manufacturing domain>"
+```
+## Practical Workflows 
+
+This section illustrates how MCP tools are used to orchestrate interviews and other work with the user.
+
+### Starting a new interview with a surrogate
+
+#### STEP 1: Starting things up
+When the user asks to run an interview and provides a domain (e.g. plate glass), you start a surrogate expert agent in that domain; it will be the **Interviewee**.
+
+```
+start_surrogate_expert({
+  domain: "plate-glass", 
+  project_name: "Surrogate Plate Glass"     // This parameter is optional. Defaults to (str "Surrogate " domain " Interview")
 })
 ```
-Returns `project_id` - use this for all subsequent calls.
-
-### Step 2: Get the Next Discovery Schema
-
-```
-orch_get_next_ds({
-  project_id: <pid>,
-  conversation_id: <cid>
-})
-```
-
-This returns:
-- Available Discovery Schemas with their status
-- Current ASCRs (what's been learned)
-- Recommendations for what to pursue next
-
-**Decision Making:** See  "MCP Orchestrator Guide for Directing the Course of Interviews" resource for detailed guidance on selecting which DS to pursue.
-
-### Step 3: Start DS Pursuit
-
-```
-orch_start_ds_pursuit({
-  project_id: <pid>,
-  conversation_id: <cid>,
-  ds_id: "<selected-ds-id>",
-  budget: 10  // optional: max questions for this DS
-})
-```
-
-The interviewer extracts structured data (SCR) from the natural language response.
-
-### Starting Fresh (No Prior Work)
+Creating the surrogate creates a project and make it the current project. 
+The project is initialized with an active DS. Since the next thing you'll do is start the interview, let's see what the DS is.
+
+#### STEP 2: Selecting a DS 
+
+```javascript
+   db_query({"db_type" : "project", 
+             "query_string" : "[:find ?ds-id . :where [?e :conversation/status :in-progress] [?e :conversation/active-DS-id ?ds-id]]"})
+			 
+{:status "success", :query-result "process/warm-up-with-challenges"}
+```
+
+
+### STEP 3: Run the LangGraph-base interviewing tool
+
+
+ 
+
+
+##### Typical sequencing of DS to delegate to the interviewer
 
 1. Start with `process/warm-up-with-challenges` (conversation: `:process`)
 2. Then `process/scheduling-problem-type` (conversation: `:process`)
@@ -280,7 +231,38 @@
    - Job-shop → `process/job-shop` variants
    - Timetabling → `process/timetabling`
 4. Transition to data: `data/orm` (conversation: `:data`)
-5. Eventually: resources and optimality topics
+5. Eventually: resources and optimality topics (no DS for these yet).
+
+
+
+### Step 2: Get the Next Discovery Schema
+
+```
+orch_get_next_ds({
+  project_id: <pid>,
+  conversation_id: <cid>
+})
+```
+
+This returns:
+- Available Discovery Schemas with their status
+- Current ASCRs (what's been learned)
+- Recommendations for what to pursue next
+
+**Decision Making:** See  "MCP Orchestrator Guide for Directing the Course of Interviews" resource for detailed guidance on selecting which DS to pursue.
+
+### Step 3: Start DS Pursuit
+
+```
+orch_start_ds_pursuit({
+  project_id: <pid>,
+  conversation_id: <cid>,
+  ds_id: "<selected-ds-id>",
+  budget: 10  // optional: max questions for this DS
+})
+```
+
+The interviewer extracts structured data (SCR) from the natural language response.
 
 ### Resuming Existing Work
 
